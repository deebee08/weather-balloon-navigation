## Dependencies: jax, opensimplex

import xarray as xr
import numpy as np
import datetime as dt
from env.balloon_env import BalloonERAEnvironment
from agent.random_agent import RandomAgent
from agent.pid_agent import PIDAgent
from agent.tree_search_agent import TreeSearchAgent, run_astar
import matplotlib.pyplot as plt
<<<<<<< HEAD
=======
# from env.visualize import plot_wind_field, plot_trajectory_earth
from pathlib import Path
import sys
import importlib.resources as pkg_resources
>>>>>>> 183506d3

def run_episode(env: BalloonERAEnvironment, agent: PIDAgent, alt_plan,max_steps) -> float:
    """Run one episode with the given agent"""
    state = env.reset()
    # Test: Can the balloon ascend?
    print("Initial altitude:", env.balloon.alt)
    for i in range(5):
        state, reward, done, info = env.step(1.0)  # 1.0 = ascend action
        print(f"Step {i+1} ascend: alt={state[2]}")
        total_reward = 0
    
    # Store trajectory for plotting
    trajectory = [(state[0], state[1])]  # (lat, lon) pairs
    altitudes = [state[2]]  # Store altitudes

    # 추가: 기록용 리스트
    actions = []
    velocities = []
    helium_mass = []
    sands = []

    for step in range(max_steps):
        # Get action from agent
        # action = agent.select_action(state, max_steps, step)
        # # Take step
        # state, reward, done, info = env.step(action)
        # total_reward += reward

        # Update PID target from the plan
        if step < len(alt_plan):
            agent.target_alt = alt_plan[step]
        else:
            agent.target_alt = alt_plan[-1]  # hold last target if plan is shorter
        #Get action from pid agent
        action = agent.select_action(state, env.dt)
        # Take step
        state, reward, done, info = env.step(action)
        total_reward += reward
        
        actions.append(float(action[0]) if isinstance(action, np.ndarray) else float(action))
        velocities.append(env.balloon.vertical_velocity)
        helium_mass.append(env.balloon.helium_mass)
        sands.append(env.balloon.sand)

        # Store position and altitude
        trajectory.append((state[0], state[1]))
        altitudes.append(state[2])
        print(f"Step {step}: lat: {state[0]:.2f}, lon: {state[1]:.2f}, alt: {state[2]:.2f}")
        
        # env.render()
        
        if done:
            print(f"\nEpisode terminated: {info}")
            break
    
    # Plot final trajectory
    plt.figure(figsize=(12, 5))
    
    # Position plot
    plt.subplot(1, 2, 1)
    lats, lons = zip(*trajectory)
    plt.plot(lons, lats, 'b-', alpha=0.5)
    plt.plot(lons[0], lats[0], 'go', label='Start')
    plt.plot(lons[-1], lats[-1], 'ro', label='End')
    # if agent.objective == 'target':
    #     plt.plot(env.target_lon, env.target_lat, 'rx', label='Target End')
    plt.grid(True)
    plt.title(f'Balloon Trajectory in {max_steps} max steps')
    plt.xlabel('Longitude')
    plt.ylabel('Latitude')
    plt.legend()
    
    # Altitude plot
    plt.subplot(1, 2, 2)
    plt.plot(altitudes, 'b-')
    # if agent.objective == 'target':
    #     plt.axhline(y=env.target_alt,linewidth=1, color='r', label='Target End Altitude')
    plt.grid(True)
    plt.title(f'Altitude Profile using {env.dt} delta_time')
    plt.xlabel('Time Step')
    plt.ylabel('Altitude (km)')
    plt.legend()
    
    plt.tight_layout()
    plt.savefig('balloon_trajectory_and_altitude_sin.png')
    plt.close()

    # 추가: Target velocity (action) vs. Current velocity, Resource 변화
    plt.figure(figsize=(12, 4))

    # (1) Target velocity (action) vs. Current velocity
    plt.subplot(1, 2, 1)
    plt.plot(actions, label='Target velocity (action)')
    plt.plot(velocities, label='Current vertical velocity')
    plt.xlabel('Step')
    plt.ylabel('Velocity (m/s)')
    plt.title('Target vs. Current Vertical Velocity')
    plt.legend()
    plt.grid(True)

    # (2) Resource 변화 (volume, sand)
    plt.subplot(1, 2, 2)
    plt.plot(helium_mass, label='Helium Mass')
    plt.plot(sands, label='Sand')
    plt.xlabel('Step')
    plt.ylabel('Resource')
    plt.title('Resource Change')
    plt.legend()
    plt.grid(True)

    plt.tight_layout()
    plt.savefig('balloon_velocity_and_resource_test.png')
    plt.close()

<<<<<<< HEAD
    # Altitude plot
    # plt.subplot(1, 2, 2)
    plt.plot(altitudes, 'b-', label='Actual Altitude')
    plt.plot(alt_plan[:len(altitudes)], 'r--', label='Planned Altitude')  # <-- Add this line
    plt.grid(True)
    plt.title('Altitude Profile')
    plt.xlabel('Time Step')
    plt.ylabel('Altitude (km)')
    plt.legend()  
    plt.savefig('tracking.png')

=======
    # try:
    #     texture_path = pkg_resources.files("env").joinpath("figs/2k_earth_daymap.jpg")
    # except Exception:
    #     texture_path = Path(__file__).resolve().parent / "env" / "figs" / "2k_earth_daymap.jpg"
    # plot_trajectory_earth(lats, lons, altitudes, texture_path=str(texture_path), lon_offset_deg=210, flip_lat=True)
>>>>>>> 183506d3
    return total_reward

def main():
    # 1. load your ERA5 file
    ds = xr.open_dataset("era5_data.nc", engine="netcdf4")
    time_step = 120 #120 seconds
    max_steps = int(1440/(time_step/60)) #1 day
    initial_lat = 42.6
    initial_lon = -76.5
    initial_alt = 10.0
    target_lat = 70
    target_lon = -90
    target_alt = 12.0
    # 2. pick a reference start_time (should match your dataset's first valid_time)
    start_time = dt.datetime(2024, 7, 1, 0, 0)
    # Create environment and agent
<<<<<<< HEAD
    env = BalloonERAEnvironment(ds=ds, start_time=start_time)
    # agent = RandomAgent()

    # 4. Generate plan with tree search agent
    # initial_lat = env.balloon.lat
    # initial_lon = env.balloon.lon
    # initial_alt = env.balloon.alt
    # target_lat = env.target_lat
    # target_lon = env.target_lon
    # target_alt = env.target_alt

    # Minimal test: initial and target are almost the same
    initial_lat = 0.0
    initial_lon = 0.0
    initial_alt = 10.0
    target_lat = 0.060   # very close
    target_lon = 2.25   
    target_alt = 11.0   


    action_sequence = run_astar(
        env,
        initial_lat=initial_lat,
        initial_long=initial_lon,

        initial_alt=initial_alt,
        target_lat=target_lat,
        target_lon=target_lon,
        target_alt=target_alt,
        distance='euclidean',
        heuristic='euclidean',
        plot_suffix="tree_search_plan"
    )
    if action_sequence is None:
        print("Tree search failed to find a plan.")
        return  # or exit or handle as needed


    alt_plan = [state[2] for (state, action) in action_sequence]
    print(f"Generated altitude plan: {alt_plan}")

    agent = PIDAgent(target_alt=alt_plan[0], Kp=0.2, Ki=0.0, Kd=2.0, deadband=0.5)
    # agent = GoalDirectedAgent(target_lat=env.target_lat, target_lon=env.target_lon, target_alt=env.target_alt)
    # Run one episode
    reward = run_episode(env, agent, alt_plan, max_steps=len(alt_plan))
=======
    env = BalloonERAEnvironment(ds=ds, start_time=start_time, initial_lat=initial_lat, initial_lon=initial_lon, initial_alt=initial_alt, target_lat=target_lat, target_lon=target_lon,target_alt=target_alt, dt=time_step)
    
    agent = RandomAgent()
    # agent = GoalDirectedAgent(target_lat=env.target_lat, target_lon=env.target_lon, target_alt=env.target_alt)
    # Run one episode
    reward = run_episode(env, agent, max_steps=max_steps)
>>>>>>> 183506d3
    print(f"Episode finished with total reward: {reward:.2f}")

if __name__ == "__main__":
    main()<|MERGE_RESOLUTION|>--- conflicted
+++ resolved
@@ -8,13 +8,12 @@
 from agent.pid_agent import PIDAgent
 from agent.tree_search_agent import TreeSearchAgent, run_astar
 import matplotlib.pyplot as plt
-<<<<<<< HEAD
-=======
+
 # from env.visualize import plot_wind_field, plot_trajectory_earth
 from pathlib import Path
 import sys
 import importlib.resources as pkg_resources
->>>>>>> 183506d3
+
 
 def run_episode(env: BalloonERAEnvironment, agent: PIDAgent, alt_plan,max_steps) -> float:
     """Run one episode with the given agent"""
@@ -129,7 +128,7 @@
     plt.savefig('balloon_velocity_and_resource_test.png')
     plt.close()
 
-<<<<<<< HEAD
+
     # Altitude plot
     # plt.subplot(1, 2, 2)
     plt.plot(altitudes, 'b-', label='Actual Altitude')
@@ -141,13 +140,13 @@
     plt.legend()  
     plt.savefig('tracking.png')
 
-=======
+
     # try:
     #     texture_path = pkg_resources.files("env").joinpath("figs/2k_earth_daymap.jpg")
     # except Exception:
     #     texture_path = Path(__file__).resolve().parent / "env" / "figs" / "2k_earth_daymap.jpg"
     # plot_trajectory_earth(lats, lons, altitudes, texture_path=str(texture_path), lon_offset_deg=210, flip_lat=True)
->>>>>>> 183506d3
+
     return total_reward
 
 def main():
@@ -164,7 +163,7 @@
     # 2. pick a reference start_time (should match your dataset's first valid_time)
     start_time = dt.datetime(2024, 7, 1, 0, 0)
     # Create environment and agent
-<<<<<<< HEAD
+
     env = BalloonERAEnvironment(ds=ds, start_time=start_time)
     # agent = RandomAgent()
 
@@ -210,14 +209,12 @@
     # agent = GoalDirectedAgent(target_lat=env.target_lat, target_lon=env.target_lon, target_alt=env.target_alt)
     # Run one episode
     reward = run_episode(env, agent, alt_plan, max_steps=len(alt_plan))
-=======
     env = BalloonERAEnvironment(ds=ds, start_time=start_time, initial_lat=initial_lat, initial_lon=initial_lon, initial_alt=initial_alt, target_lat=target_lat, target_lon=target_lon,target_alt=target_alt, dt=time_step)
     
     agent = RandomAgent()
     # agent = GoalDirectedAgent(target_lat=env.target_lat, target_lon=env.target_lon, target_alt=env.target_alt)
     # Run one episode
     reward = run_episode(env, agent, max_steps=max_steps)
->>>>>>> 183506d3
     print(f"Episode finished with total reward: {reward:.2f}")
 
 if __name__ == "__main__":
